[package]
authors = ["Jonas Schneider-Bensch <jonas@cryspen.com>"]
name = "libcrux-nucleo-l4r5zi"
edition = "2021"
version = "0.1.0"

[lib]
harness = false

# needed for each integration test
[[test]]
name = "integration"
harness = false

[dependencies]
cortex-m = { version = "0.7", features = ["critical-section-single-core"] }
cortex-m-rt = "0.7"
defmt = "0.3"
defmt-rtt = "0.4"
panic-probe = { version = "0.3", features = ["print-defmt"] }
cortex-m-semihosting = "0.5.0"
libcrux-iot-testutil = { path = "../libcrux-iot-testutil" }
libcrux-testbench = { path = "../libcrux-testbench" }
<<<<<<< HEAD
embassy-stm32 = { version = "0.2.0", features = [ "stm32l4r5zi", "defmt", ] }
=======
libcrux-ml-kem = { path = "../libcrux/libcrux-ml-kem" }
embassy-stm32 = { version = "0.1.0", features = [ "stm32l4r5zi", "defmt", ] }
>>>>>>> 32d21af2
embedded-alloc = "0.6.0"
libcrux-pqm4 = { path = "../sys/pqm4" }

[dev-dependencies]
defmt-test = "0.3"

[features]
default = ["mldsa87", "mlkem1024"] # We want to benchmark the most expensive variants by default
mldsa44 = ["libcrux-testbench/mldsa44"]
mldsa65 = ["libcrux-testbench/mldsa65"]
mldsa87 = ["libcrux-testbench/mldsa87"]
mlkem512 = ["libcrux-testbench/mlkem512"]
mlkem768 = ["libcrux-testbench/mlkem768"]
mlkem1024 = ["libcrux-testbench/mlkem1024"]

# cargo build/run
[profile.dev]
codegen-units = 1
debug = 2
debug-assertions = true # <-
incremental = false
opt-level = 'z'         # <-
overflow-checks = true  # <-

# cargo test
[profile.test]
codegen-units = 1
debug = 2
debug-assertions = true # <-
incremental = false
opt-level = 3           # <-
overflow-checks = true  # <-

# cargo build/run --release
[profile.release]
codegen-units = 1
debug = 2
debug-assertions = false # <-
incremental = false
lto = 'fat'
opt-level = 3            # <-
overflow-checks = false  # <-

# cargo test --release
[profile.bench]
codegen-units = 1
debug = 2
debug-assertions = false # <-
incremental = false
lto = 'fat'
opt-level = 3            # <-
overflow-checks = false  # <-<|MERGE_RESOLUTION|>--- conflicted
+++ resolved
@@ -21,12 +21,8 @@
 cortex-m-semihosting = "0.5.0"
 libcrux-iot-testutil = { path = "../libcrux-iot-testutil" }
 libcrux-testbench = { path = "../libcrux-testbench" }
-<<<<<<< HEAD
 embassy-stm32 = { version = "0.2.0", features = [ "stm32l4r5zi", "defmt", ] }
-=======
 libcrux-ml-kem = { path = "../libcrux/libcrux-ml-kem" }
-embassy-stm32 = { version = "0.1.0", features = [ "stm32l4r5zi", "defmt", ] }
->>>>>>> 32d21af2
 embedded-alloc = "0.6.0"
 libcrux-pqm4 = { path = "../sys/pqm4" }
 
