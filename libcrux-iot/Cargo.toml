--- conflicted
+++ resolved
@@ -12,11 +12,7 @@
 readme = "README.md"
 
 [workspace.dependencies]
-<<<<<<< HEAD
-libcrux-secrets = { git = "https://github.com/cryspen/libcrux" }
-=======
 libcrux-secrets = { version = "0.0.4" }
->>>>>>> c7b15689
 libcrux-macros = { version = "0.0.3" }
 libcrux-traits = { git = "https://github.com/cryspen/libcrux" }
 
