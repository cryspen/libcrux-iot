use libcrux_secrets::{Classify as _, ClassifyRef as _, I32};

use crate::{
    constants::BYTES_PER_RING_ELEMENT, hash_functions::Hash, helper::cloop,
    invert_ntt::invert_ntt_montgomery, polynomial::PolynomialRingElement,
    sampling::sample_from_xof, serialize::deserialize_to_reduced_ring_element, vector::Operations,
};

#[hax_lib::requires(fstar!(r#"Spec.MLKEM.is_rank $K /\
                              v i < v $K /\ v j < v $K /\
                              Seq.length $matrix == v $K * v $K"#))]
#[hax_lib::ensures(|result| fstar!(r#"result == Seq.index matrix (v $i *  v $K + v $j)"#))]
pub(crate) fn entry<const K: usize, Vector: Operations>(
    matrix: &[PolynomialRingElement<Vector>],
    i: usize,
    j: usize,
) -> &PolynomialRingElement<Vector> {
    debug_assert!(matrix.len() == K * K);
    debug_assert!(i < K);
    debug_assert!(j < K);
    &matrix[i * K + j]
}

#[inline(always)]
pub(crate) fn sample_matrix_entry<Vector: Operations, Hasher: Hash>(
    out: &mut PolynomialRingElement<Vector>,
    seed: &[u8],
    i: usize,
    j: usize,
) {
    debug_assert!(seed.len() == 32);
    let mut seed_ij = [0u8; 34];
    seed_ij[0..32].copy_from_slice(seed);
    seed_ij[32] = i as u8;
    seed_ij[33] = j as u8;
    let mut sampled_coefficients = [0usize; 1];
    let mut out_raw = [[0i16; 272]; 1];
    sample_from_xof::<1, Vector, Hasher>(&[seed_ij], &mut sampled_coefficients, &mut out_raw);
    PolynomialRingElement::from_i16_array(out_raw[0].classify().as_slice(), out);
}

#[inline(always)]
#[allow(non_snake_case)]
#[hax_lib::requires(fstar!(r#"Spec.MLKEM.is_rank $K /\
    Seq.length ${A_transpose} == v $K * v $K"#))]
#[hax_lib::ensures(|res|
    fstar!(r#"
        Seq.length ${A_transpose}_future == v $K * v $K /\
        (let (matrix_A, valid) = Spec.MLKEM.sample_matrix_A_ntt (Seq.slice $seed 0 32) in
        valid ==> (
        if $transpose then Libcrux_ml_kem.Polynomial.to_spec_matrix_t ${A_transpose}_future == matrix_A
        else Libcrux_ml_kem.Polynomial.to_spec_matrix_t (${A_transpose}_future <: t_Array _ ($K *! $K)) == Spec.MLKEM.matrix_transpose matrix_A))"#)
)]
pub(crate) fn sample_matrix_A<const K: usize, Vector: Operations, Hasher: Hash>(
    A_transpose: &mut [PolynomialRingElement<Vector>],
    seed: &[u8; 34],
    transpose: bool,
) {
    debug_assert!(A_transpose.len() == K * K);

    for i in 0..K {
        let mut seeds = [*seed; K];
        for j in 0..K {
            seeds[j][32] = i as u8;
            seeds[j][33] = j as u8;
        }
        let mut sampled_coefficients = [0usize; K];
        let mut out = [[0i16; 272]; K];
        sample_from_xof::<K, Vector, Hasher>(&seeds, &mut sampled_coefficients, &mut out);
        cloop! {
            for (j, sample) in out.into_iter().enumerate() {
                // A[i][j] = A_transpose[j][i]
                if transpose {
                    PolynomialRingElement::from_i16_array(sample[..256].classify_ref(), &mut A_transpose[j * K + i]);
                } else {
                    PolynomialRingElement::from_i16_array(sample[..256].classify_ref(), &mut A_transpose[i * K + j]); // XXX: in this case we might want to copy all of sample at once
                }
            }
        }
    }
    ()
}

/// The following functions compute various expressions involving
/// vectors and matrices. The computation of these expressions has been
/// abstracted away into these functions in order to save on loop iterations.

/// Compute v − InverseNTT(sᵀ ◦ NTT(u))
#[inline(always)]
#[hax_lib::requires(fstar!(r#"Spec.MLKEM.is_rank $K"#))]
#[hax_lib::ensures(|_|
    fstar!(r#"let open Libcrux_ml_kem.Polynomial in
        let secret_spec = to_spec_vector_t $secret_as_ntt in
        let u_spec = to_spec_vector_t $u_as_ntt in
        let v_spec = to_spec_poly_t $v in
        to_spec_poly_t ${result}_future ==
            Spec.MLKEM.(poly_sub v_spec (poly_inv_ntt (vector_dot_product_ntt #$K secret_spec u_spec))) /\
        Libcrux_ml_kem.Polynomial.is_bounded_poly 3328 ${result}_future"#)
)]
pub(crate) fn compute_message<const K: usize, Vector: Operations>(
    v: &PolynomialRingElement<Vector>,
    secret_as_ntt: &[PolynomialRingElement<Vector>; K],
    u_as_ntt: &[PolynomialRingElement<Vector>; K],
    result: &mut PolynomialRingElement<Vector>,
    scratch: &mut Vector,
    accumulator: &mut [I32; 256],
) {
    *accumulator = [0i32.classify(); 256];
    for i in 0..K {
        secret_as_ntt[i].accumulating_ntt_multiply(&u_as_ntt[i], accumulator);
    }

    PolynomialRingElement::reducing_from_i32_array(accumulator, result);
    invert_ntt_montgomery::<K, Vector>(result, scratch);
    v.subtract_reduce(result);
}

/// Compute InverseNTT(tᵀ ◦ r̂) + e₂ + message
#[inline(always)]
#[hax_lib::requires(fstar!(r#"Spec.MLKEM.is_rank $K /\
    Seq.length $r_as_ntt == v $K
"#))]
pub(crate) fn compute_ring_element_v<const K: usize, Vector: Operations>(
    public_key: &[u8],
    t_as_ntt_entry: &mut PolynomialRingElement<Vector>,
    r_as_ntt: &[PolynomialRingElement<Vector>],
    error_2: &PolynomialRingElement<Vector>,
    message: &PolynomialRingElement<Vector>,
    result: &mut PolynomialRingElement<Vector>,
    scratch: &mut Vector,
    cache: &[PolynomialRingElement<Vector>],
    accumulator: &mut [I32; 256],
) {
<<<<<<< HEAD
    *accumulator = [0i32; 256];
    cloop! {
        for (i, ring_element) in public_key.chunks_exact(BYTES_PER_RING_ELEMENT).enumerate() {
            deserialize_to_reduced_ring_element(ring_element, t_as_ntt_entry);
=======
    *accumulator = [0i32.classify(); 256];
    cloop! {
        for (i, ring_element) in public_key.chunks_exact(BYTES_PER_RING_ELEMENT).enumerate() {
            deserialize_to_reduced_ring_element(ring_element.classify_ref(), t_as_ntt_entry);
>>>>>>> c7b15689
            t_as_ntt_entry.accumulating_ntt_multiply_use_cache(&r_as_ntt[i], accumulator, &cache[i]);
        }
    }
    PolynomialRingElement::reducing_from_i32_array(accumulator, result);

    invert_ntt_montgomery::<K, Vector>(result, scratch);
    error_2.add_message_error_reduce(message, result, scratch);
}

/// Compute u := InvertNTT(Aᵀ ◦ r̂) + e₁
#[inline(always)]
pub(crate) fn compute_vector_u<const K: usize, Vector: Operations, Hasher: Hash>(
    matrix_entry: &mut PolynomialRingElement<Vector>,
    seed: &[u8],
    r_as_ntt: &[PolynomialRingElement<Vector>],
    error_1: &[PolynomialRingElement<Vector>],
    result: &mut [PolynomialRingElement<Vector>],
    scratch: &mut Vector,
    cache: &mut [PolynomialRingElement<Vector>],
    accumulator: &mut [I32; 256],
) {
    debug_assert!(r_as_ntt.len() == K);
    debug_assert!(error_1.len() == K);

    *accumulator = [0i32.classify(); 256];
    for j in 0..K {
        sample_matrix_entry::<Vector, Hasher>(matrix_entry, seed, 0, j);
        matrix_entry.accumulating_ntt_multiply_fill_cache(&r_as_ntt[j], accumulator, &mut cache[j]);
    }
    PolynomialRingElement::reducing_from_i32_array(accumulator, &mut result[0]);
    invert_ntt_montgomery::<K, Vector>(&mut result[0], scratch);
    result[0].add_error_reduce(&error_1[0]);

    for i in 1..K {
        *accumulator = [0i32.classify(); 256];
        for j in 0..K {
            sample_matrix_entry::<Vector, Hasher>(matrix_entry, seed, i, j);
            matrix_entry.accumulating_ntt_multiply_use_cache(&r_as_ntt[j], accumulator, &cache[j]);
        }
        PolynomialRingElement::reducing_from_i32_array(accumulator, &mut result[i]);

        invert_ntt_montgomery::<K, Vector>(&mut result[i], scratch);
        result[i].add_error_reduce(&error_1[i]);
    }
}

/// Compute Â ◦ ŝ + ê
#[inline(always)]
#[allow(non_snake_case)]
#[hax_lib::requires(fstar!(r#"Spec.MLKEM.is_rank $K /\
    Seq.length $matrix_A == v $K * v $K"#))]
#[hax_lib::ensures(|_|
    fstar!(r#"let open Libcrux_ml_kem.Polynomial in
        to_spec_vector_t ${t_as_ntt}_future =
             Spec.MLKEM.compute_As_plus_e_ntt
               (to_spec_matrix_t $matrix_A) 
               (to_spec_vector_t $s_as_ntt) 
               (to_spec_vector_t $error_as_ntt) /\
        (forall (i: nat). i < v $K ==>
            Libcrux_ml_kem.Polynomial.is_bounded_poly 3328 (Seq.index ${t_as_ntt}_future i))"#)
)]
pub(crate) fn compute_As_plus_e<const K: usize, Vector: Operations>(
    t_as_ntt: &mut [PolynomialRingElement<Vector>; K],
    matrix_A: &[PolynomialRingElement<Vector>],
    s_as_ntt: &[PolynomialRingElement<Vector>; K],
    error_as_ntt: &[PolynomialRingElement<Vector>; K],
    s_cache: &mut [PolynomialRingElement<Vector>; K],
    accumulator: &mut [I32; 256],
) {
    // During the first row of multiplications, we build up the cache
    // of intermediate values.
    for j in 0..K {
        entry::<K, Vector>(matrix_A, 0, j).accumulating_ntt_multiply_fill_cache(
            &s_as_ntt[j],
            accumulator,
            &mut s_cache[j],
        );
    }
    PolynomialRingElement::reducing_from_i32_array(accumulator, &mut t_as_ntt[0]);

    t_as_ntt[0].add_standard_error_reduce(&error_as_ntt[0]);

    // The remaining rows can re-use the cached intermediate values.
    for i in 1..K {
        *accumulator = [0i32.classify(); 256];
        for j in 0..K {
            entry::<K, Vector>(matrix_A, i, j).accumulating_ntt_multiply_use_cache(
                &s_as_ntt[j],
                accumulator,
                &s_cache[j],
            );
        }
        PolynomialRingElement::reducing_from_i32_array(accumulator, &mut t_as_ntt[i]);

        t_as_ntt[i].add_standard_error_reduce(&error_as_ntt[i]);
    }

    ()
}<|MERGE_RESOLUTION|>--- conflicted
+++ resolved
@@ -131,17 +131,10 @@
     cache: &[PolynomialRingElement<Vector>],
     accumulator: &mut [I32; 256],
 ) {
-<<<<<<< HEAD
-    *accumulator = [0i32; 256];
-    cloop! {
-        for (i, ring_element) in public_key.chunks_exact(BYTES_PER_RING_ELEMENT).enumerate() {
-            deserialize_to_reduced_ring_element(ring_element, t_as_ntt_entry);
-=======
     *accumulator = [0i32.classify(); 256];
     cloop! {
         for (i, ring_element) in public_key.chunks_exact(BYTES_PER_RING_ELEMENT).enumerate() {
             deserialize_to_reduced_ring_element(ring_element.classify_ref(), t_as_ntt_entry);
->>>>>>> c7b15689
             t_as_ntt_entry.accumulating_ntt_multiply_use_cache(&r_as_ntt[i], accumulator, &cache[i]);
         }
     }
