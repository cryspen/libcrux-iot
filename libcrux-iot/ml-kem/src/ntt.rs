use crate::{
    hax_utils::hax_debug_assert,
    polynomial::{zeta, PolynomialRingElement, VECTORS_IN_RING_ELEMENT},
    vector::{montgomery_multiply_fe, Operations},
};

#[inline(always)]
#[hax_lib::fstar::options("--z3rlimit 200 --ext context_pruning")]
#[hax_lib::fstar::before(
    interface,
    r#"[@@ "opaque_to_smt"]
   let ntt_re_range_2 (#v_Vector: Type0)
         {| i1: Libcrux_ml_kem.Vector.Traits.t_Operations v_Vector |}
         (re: Libcrux_ml_kem.Polynomial.t_PolynomialRingElement v_Vector) =
       forall (i:nat). i < 16 ==> Spec.Utils.is_i16b_array_opaque (11207+5*3328)
            (Libcrux_ml_kem.Vector.Traits.f_repr (re.f_coefficients.[ sz i ]))"#
)]
#[hax_lib::fstar::before(
    interface,
    r#"[@@ "opaque_to_smt"]
    let ntt_re_range_1 (#v_Vector: Type0)
            {| i1: Libcrux_ml_kem.Vector.Traits.t_Operations v_Vector |}
            (re: Libcrux_ml_kem.Polynomial.t_PolynomialRingElement v_Vector) =
        forall (i:nat). i < 16 ==> Spec.Utils.is_i16b_array_opaque (11207+6*3328)
                (Libcrux_ml_kem.Vector.Traits.f_repr (re.f_coefficients.[ sz i ]))"#
)]
#[hax_lib::requires(fstar!(r#"v ${*zeta_i} == 63 /\
    ntt_re_range_2 $re"#))]
#[hax_lib::ensures(|result| fstar!(r#"ntt_re_range_1 ${re}_future /\
    v ${*zeta_i}_future == 127"#))]
pub(crate) fn ntt_at_layer_1<Vector: Operations>(
    zeta_i: &mut usize,
    re: &mut PolynomialRingElement<Vector>,
    _initial_coefficient_bound: usize, // This can be used for specifying the range of values allowed in re
) {
    hax_lib::fstar!(r#"reveal_opaque (`%ntt_re_range_2) (ntt_re_range_2 #$:Vector)"#);
    hax_lib::fstar!(r#"reveal_opaque (`%ntt_re_range_1) (ntt_re_range_1 #$:Vector)"#);
    let _zeta_i_init = *zeta_i;
    for round in 0..16 {
        hax_lib::loop_invariant!(|round: usize| {
            fstar!(
                r#"v zeta_i == v $_zeta_i_init + v $round * 4 /\
          (v round < 16 ==> (forall (i:nat). (i >= v round /\ i < 16) ==>
            Spec.Utils.is_i16b_array_opaque (11207+5*3328)
              (Libcrux_ml_kem.Vector.Traits.f_repr (re.f_coefficients.[ sz i ])))) /\
          (forall (i:nat). i < v $round ==> Spec.Utils.is_i16b_array_opaque (11207+6*3328)
              (Libcrux_ml_kem.Vector.Traits.f_repr (re.f_coefficients.[ sz i ])))"#
            )
        });
        *zeta_i += 1;
        hax_lib::fstar!(
            r#"reveal_opaque (`%Spec.Utils.is_i16b_array_opaque) 
                        (Spec.Utils.is_i16b_array_opaque (11207+5*3328)
                        (Libcrux_ml_kem.Vector.Traits.f_repr (re.f_coefficients.[ round ])))"#
        );
        Vector::ntt_layer_1_step(
            &mut re.coefficients[round],
            zeta(*zeta_i),
            zeta(*zeta_i + 1),
            zeta(*zeta_i + 2),
            zeta(*zeta_i + 3),
        );
        *zeta_i += 3;
        hax_lib::fstar!(
            r#"reveal_opaque (`%Spec.Utils.is_i16b_array_opaque) 
                        (Spec.Utils.is_i16b_array_opaque (11207+6*3328)
                        (Libcrux_ml_kem.Vector.Traits.f_repr (re.f_coefficients.[ round ])))"#
        );
        hax_lib::fstar!(
            "assert (Spec.Utils.is_i16b_array_opaque (11207+6*3328)
        (Libcrux_ml_kem.Vector.Traits.f_repr (re.f_coefficients.[ $round ])))"
        );
    }
}

#[inline(always)]
#[hax_lib::fstar::options("--z3rlimit 200 --ext context_pruning")]
#[hax_lib::fstar::before(
    interface,
    r#"[@@ "opaque_to_smt"]
   let ntt_re_range_3 (#v_Vector: Type0)
         {| i1: Libcrux_ml_kem.Vector.Traits.t_Operations v_Vector |}
         (re: Libcrux_ml_kem.Polynomial.t_PolynomialRingElement v_Vector) =
       forall (i:nat). i < 16 ==> Spec.Utils.is_i16b_array_opaque (11207+4*3328)
            (Libcrux_ml_kem.Vector.Traits.f_repr (re.f_coefficients.[ sz i ]))"#
)]
#[hax_lib::requires(fstar!(r#"v ${*zeta_i} == 31 /\
    ntt_re_range_3 $re"#))]
#[hax_lib::ensures(|result| fstar!(r#"ntt_re_range_2 ${re}_future /\
    v ${*zeta_i}_future == 63"#))]
pub(crate) fn ntt_at_layer_2<Vector: Operations>(
    zeta_i: &mut usize,
    re: &mut PolynomialRingElement<Vector>,
    _initial_coefficient_bound: usize, // This can be used for specifying the range of values allowed in re
) {
    hax_lib::fstar!(r#"reveal_opaque (`%ntt_re_range_3) (ntt_re_range_3 #$:Vector)"#);
    hax_lib::fstar!(r#"reveal_opaque (`%ntt_re_range_2) (ntt_re_range_2 #$:Vector)"#);
    let _zeta_i_init = *zeta_i;
    for round in 0..16 {
        hax_lib::loop_invariant!(|round: usize| {
            fstar!(
                r#"v zeta_i == v $_zeta_i_init + v $round * 2 /\
          (v round < 16 ==> (forall (i:nat). (i >= v round /\ i < 16) ==>
            Spec.Utils.is_i16b_array_opaque (11207+4*3328)
              (Libcrux_ml_kem.Vector.Traits.f_repr (re.f_coefficients.[ sz i ])))) /\
          (forall (i:nat). i < v $round ==> Spec.Utils.is_i16b_array_opaque (11207+5*3328)
              (Libcrux_ml_kem.Vector.Traits.f_repr (re.f_coefficients.[ sz i ])))"#
            )
        });
        *zeta_i += 1;
        hax_lib::fstar!(
            r#"reveal_opaque (`%Spec.Utils.is_i16b_array_opaque) 
                        (Spec.Utils.is_i16b_array_opaque (11207+4*3328)
                        (Libcrux_ml_kem.Vector.Traits.f_repr (re.f_coefficients.[ round ])))"#
        );

        Vector::ntt_layer_2_step(
            &mut re.coefficients[round],
            zeta(*zeta_i),
            zeta(*zeta_i + 1),
        );
        *zeta_i += 1;
        hax_lib::fstar!(
            r#"reveal_opaque (`%Spec.Utils.is_i16b_array_opaque) 
                        (Spec.Utils.is_i16b_array_opaque (11207+5*3328)
                        (Libcrux_ml_kem.Vector.Traits.f_repr (re.f_coefficients.[ round ])))"#
        );
        hax_lib::fstar!(
            "assert (Spec.Utils.is_i16b_array_opaque (11207+5*3328)
            (Libcrux_ml_kem.Vector.Traits.f_repr (re.f_coefficients.[ $round ])))"
        );
    }
}

#[inline(always)]
#[hax_lib::fstar::options("--z3rlimit 200 --ext context_pruning")]
#[hax_lib::fstar::before(
    interface,
    r#"[@@ "opaque_to_smt"]
   let ntt_re_range_4 (#v_Vector: Type0)
         {| i1: Libcrux_ml_kem.Vector.Traits.t_Operations v_Vector |}
         (re: Libcrux_ml_kem.Polynomial.t_PolynomialRingElement v_Vector) =
       forall (i:nat). i < 16 ==> Spec.Utils.is_i16b_array_opaque (11207+3*3328)
            (Libcrux_ml_kem.Vector.Traits.f_repr (re.f_coefficients.[ sz i ]))"#
)]
#[hax_lib::requires(fstar!(r#"v ${*zeta_i} == 15 /\
    ntt_re_range_4 $re"#))]
#[hax_lib::ensures(|result| fstar!(r#"ntt_re_range_3 ${re}_future /\
    v ${*zeta_i}_future == 31"#))]
pub(crate) fn ntt_at_layer_3<Vector: Operations>(
    zeta_i: &mut usize,
    re: &mut PolynomialRingElement<Vector>,
    _initial_coefficient_bound: usize, // This can be used for specifying the range of values allowed in re
) {
    hax_lib::fstar!(r#"reveal_opaque (`%ntt_re_range_4) (ntt_re_range_4 #$:Vector)"#);
    hax_lib::fstar!(r#"reveal_opaque (`%ntt_re_range_3) (ntt_re_range_3 #$:Vector)"#);
    let _zeta_i_init = *zeta_i;
    for round in 0..16 {
        hax_lib::loop_invariant!(|round: usize| {
            fstar!(
                r#"v zeta_i == v $_zeta_i_init + v $round /\
          (v round < 16 ==> (forall (i:nat). (i >= v round /\ i < 16) ==>
            Spec.Utils.is_i16b_array_opaque (11207+3*3328)
              (Libcrux_ml_kem.Vector.Traits.f_repr (re.f_coefficients.[ sz i ])))) /\
          (forall (i:nat). i < v $round ==> Spec.Utils.is_i16b_array_opaque (11207+4*3328)
              (Libcrux_ml_kem.Vector.Traits.f_repr (re.f_coefficients.[ sz i ])))"#
            )
        });
        *zeta_i += 1;
        hax_lib::fstar!(
            r#"reveal_opaque (`%Spec.Utils.is_i16b_array_opaque) 
                        (Spec.Utils.is_i16b_array_opaque (11207+3*3328)
                        (Libcrux_ml_kem.Vector.Traits.f_repr (re.f_coefficients.[ round ])))"#
        );
        Vector::ntt_layer_3_step(&mut re.coefficients[round], zeta(*zeta_i));
        hax_lib::fstar!(
            "reveal_opaque (`%Spec.Utils.is_i16b_array_opaque) 
            (Spec.Utils.is_i16b_array_opaque (11207+4*3328)
            (Libcrux_ml_kem.Vector.Traits.f_repr (re.f_coefficients.[ round ])))"
        );
        hax_lib::fstar!(
            "assert (Spec.Utils.is_i16b_array_opaque (11207+4*3328)
            (Libcrux_ml_kem.Vector.Traits.f_repr (re.f_coefficients.[ $round ])))"
        );
    }
}

#[inline(always)]
#[hax_lib::requires(fstar!(r#"Spec.Utils.is_i16b 1664 $zeta_r /\
    v $a < 16 /\ v $b < 16 /\
    (let vec_a = Seq.index $coefficients (v $a) in
     let vec_b = Seq.index $coefficients (v $b) in
     let t = i0.f_montgomery_multiply_by_constant vec_b $zeta_r in
    (forall i. i < 16 ==>
        Spec.Utils.is_intb (pow2 15 - 1)
        (v (Seq.index (i0._super_6081346371236564305.f_repr vec_a) i) -
        v (Seq.index (Libcrux_ml_kem.Vector.Traits.f_repr t) i))) /\
    (forall i. i < 16 ==>
        Spec.Utils.is_intb (pow2 15 - 1)
        (v (Seq.index (i0._super_6081346371236564305.f_repr vec_a) i) +
        v (Seq.index (Libcrux_ml_kem.Vector.Traits.f_repr t) i))))"#))]
fn ntt_layer_int_vec_step<Vector: Operations>(
    coefficients: &mut [Vector; VECTORS_IN_RING_ELEMENT],
    a: usize,
    b: usize,
    scratch: &mut Vector,
    zeta_r: i16,
) {
<<<<<<< HEAD
    *scratch = *b;
    montgomery_multiply_fe::<Vector>(scratch, zeta_r);
    *b = *a;
    Vector::add(a, scratch);
    Vector::sub(b, scratch);
=======
    *scratch = coefficients[b];
    montgomery_multiply_fe::<Vector>(scratch, zeta_r);
    coefficients[b] = coefficients[a];
    Vector::add(&mut coefficients[a], scratch);
    Vector::sub(&mut coefficients[b], scratch);
>>>>>>> 16f2a0a9
}

#[inline(always)]
#[hax_lib::fstar::verification_status(lax)]
#[hax_lib::requires(fstar!(r#"v $layer >= 4 /\ v $layer <= 7 /\
    ((v $layer == 4 ==> v ${*zeta_i} == 7) /\
    (v $layer == 5 ==> v ${*zeta_i} == 3) /\
    (v $layer == 6 ==> v ${*zeta_i} == 1) /\
    (v $layer == 7 ==> v ${*zeta_i} == 0))"#))]
#[hax_lib::ensures(|result| fstar!(r#"ntt_re_range_4 ${re}_future /\
    (v $layer == 4 ==> v ${*zeta_i}_future == 15) /\
    (v $layer == 5 ==> v ${*zeta_i}_future == 7) /\
    (v $layer == 6 ==> v ${*zeta_i}_future == 3) /\
    (v $layer == 7 ==> v ${*zeta_i}_future == 1)"#))]
pub(crate) fn ntt_at_layer_4_plus<Vector: Operations>(
    zeta_i: &mut usize,
    re: &mut PolynomialRingElement<Vector>,
    layer: usize,
    scratch: &mut Vector,
    _initial_coefficient_bound: usize, // This can be used for specifying the range of values allowed in re
) {
    let step = 1 << layer;
    let step_vec = step / 16; //FIELD_ELEMENTS_IN_VECTOR;
    let _zeta_i_init = *zeta_i;

    for round in 0..(128 >> layer) {
        *zeta_i += 1;

        let a_offset = round * 2 * step_vec;
        let b_offset = a_offset + step_vec;
        for j in 0..step_vec {
            ntt_layer_int_vec_step(
                &mut re.coefficients,
                a_offset + j,
                b_offset + j,
                scratch,
                zeta(*zeta_i),
            );
        }
    }
}

#[inline(always)]
#[hax_lib::fstar::verification_status(lax)]
//We should make the loops inside this function `opaque_to_smt` to get it work
#[hax_lib::fstar::before(
    interface,
    r#"[@@ "opaque_to_smt"]
   let ntt_layer_7_pre (#v_Vector: Type0)
        {| i1: Libcrux_ml_kem.Vector.Traits.t_Operations v_Vector |}
        (re_0 re_1: v_Vector) =
    (forall i. i < 16 ==>
      Spec.Utils.is_intb (pow2 15 - 1)
      (v (Seq.index (Libcrux_ml_kem.Vector.Traits.f_repr re_1) i) * v ((mk_i16 (-1600))))) /\
    (let t = Libcrux_ml_kem.Vector.Traits.f_multiply_by_constant re_1 ((mk_i16 (-1600))) in
    (forall i. i < 16 ==> 
      Spec.Utils.is_intb (pow2 15 - 1) 
        (v (Seq.index (Libcrux_ml_kem.Vector.Traits.f_repr re_0) i) - 
          v (Seq.index (Libcrux_ml_kem.Vector.Traits.f_repr t) i))) /\
    (forall i. i < 16 ==> 
      Spec.Utils.is_intb (pow2 15 - 1) 
        (v (Seq.index (Libcrux_ml_kem.Vector.Traits.f_repr re_0) i) + 
          v (Seq.index (Libcrux_ml_kem.Vector.Traits.f_repr t) i))))"#
)]
#[hax_lib::requires(fstar!(r#"forall i. i < 8 ==> ntt_layer_7_pre (${re}.f_coefficients.[ sz i ])
    (${re}.f_coefficients.[ sz i +! sz 8 ])"#))]
pub(crate) fn ntt_at_layer_7<Vector: Operations>(
    re: &mut PolynomialRingElement<Vector>,
    scratch: &mut Vector,
) {
    let step = VECTORS_IN_RING_ELEMENT / 2;
    hax_lib::fstar!(r#"assert (v $step == 8)"#);
    for j in 0..step {
        hax_lib::loop_invariant!(|j: usize| {
            fstar!(
                r#"(v j < 8 ==>
          (forall (i:nat). (i >= v j /\ i < 8) ==>
            ntt_layer_7_pre (re.f_coefficients.[ sz i ]) (re.f_coefficients.[ sz i +! sz 8 ])))"#
            )
        });
        hax_lib::fstar!(r#"reveal_opaque (`%ntt_layer_7_pre) (ntt_layer_7_pre #$:Vector)"#);
        *scratch = re.coefficients[j + step];
        Vector::multiply_by_constant(scratch, -1600);
        re.coefficients[j + step] = re.coefficients[j];
        Vector::add(&mut re.coefficients[j], scratch);
        Vector::sub(&mut re.coefficients[j + step], scratch);
    }
}

#[inline(always)]
#[hax_lib::fstar::verification_status(panic_free)]
#[hax_lib::fstar::options("--z3rlimit 200")]
#[hax_lib::requires(fstar!(r#"forall i. i < 8 ==> ntt_layer_7_pre (${re}.f_coefficients.[ sz i ])
    (${re}.f_coefficients.[ sz i +! sz 8 ])"#))]
#[hax_lib::ensures(|_| fstar!(r#"Libcrux_ml_kem.Polynomial.is_bounded_poly 3328 ${re}_future /\
    Libcrux_ml_kem.Polynomial.to_spec_poly_t #$:Vector ${re}_future ==
    Spec.MLKEM.poly_ntt (Libcrux_ml_kem.Polynomial.to_spec_poly_t #$:Vector $re) /\
    Libcrux_ml_kem.Polynomial.is_bounded_poly #$:Vector 3328 ${re}_future"#))]
pub(crate) fn ntt_binomially_sampled_ring_element<Vector: Operations>(
    re: &mut PolynomialRingElement<Vector>,
    scratch: &mut Vector,
) {
    // Due to the small coefficient bound, we can skip the first round of
    // Montgomery reductions.
    ntt_at_layer_7(re, scratch);

    let mut zeta_i = 1;
    ntt_at_layer_4_plus(&mut zeta_i, re, 6, scratch, 11207);
    ntt_at_layer_4_plus(&mut zeta_i, re, 5, scratch, 11207 + 3328);
    ntt_at_layer_4_plus(&mut zeta_i, re, 4, scratch, 11207 + 2 * 3328);
    ntt_at_layer_3(&mut zeta_i, re, 11207 + 3 * 3328);
    ntt_at_layer_2(&mut zeta_i, re, 11207 + 4 * 3328);
    ntt_at_layer_1(&mut zeta_i, re, 11207 + 5 * 3328);

    re.poly_barrett_reduce()
}

#[inline(always)]
#[hax_lib::fstar::verification_status(panic_free)]
#[hax_lib::fstar::options("--z3rlimit 200")]
#[hax_lib::ensures(|_| fstar!(r#"Libcrux_ml_kem.Polynomial.to_spec_poly_t #$:Vector ${re}_future ==
    Spec.MLKEM.poly_ntt (Libcrux_ml_kem.Polynomial.to_spec_poly_t #$:Vector $re)"#))]
pub(crate) fn ntt_vector_u<const VECTOR_U_COMPRESSION_FACTOR: usize, Vector: Operations>(
    re: &mut PolynomialRingElement<Vector>,
    scratch: &mut Vector,
) {
    hax_debug_assert!(to_i16_array(re)
        .into_iter()
        .all(|coefficient| coefficient.abs() <= 3328));

    let mut zeta_i = 0;

    ntt_at_layer_4_plus(&mut zeta_i, re, 7, scratch, 3328);
    ntt_at_layer_4_plus(&mut zeta_i, re, 6, scratch, 2 * 3328);
    ntt_at_layer_4_plus(&mut zeta_i, re, 5, scratch, 3 * 3328);
    ntt_at_layer_4_plus(&mut zeta_i, re, 4, scratch, 4 * 3328);
    ntt_at_layer_3(&mut zeta_i, re, 5 * 3328);
    ntt_at_layer_2(&mut zeta_i, re, 6 * 3328);
    ntt_at_layer_1(&mut zeta_i, re, 7 * 3328);

    re.poly_barrett_reduce()
}<|MERGE_RESOLUTION|>--- conflicted
+++ resolved
@@ -206,19 +206,11 @@
     scratch: &mut Vector,
     zeta_r: i16,
 ) {
-<<<<<<< HEAD
-    *scratch = *b;
-    montgomery_multiply_fe::<Vector>(scratch, zeta_r);
-    *b = *a;
-    Vector::add(a, scratch);
-    Vector::sub(b, scratch);
-=======
     *scratch = coefficients[b];
     montgomery_multiply_fe::<Vector>(scratch, zeta_r);
     coefficients[b] = coefficients[a];
     Vector::add(&mut coefficients[a], scratch);
     Vector::sub(&mut coefficients[b], scratch);
->>>>>>> 16f2a0a9
 }
 
 #[inline(always)]
